"use client";

import { useState, useEffect, useRef } from "react";
import { ContentSuggestion, ContentGenerationRequest } from "@/types/ai";
import {
  aiApiClient,
  formatPlatformName,
  getPlatformColor,
  getPlatformIcon,
} from "@/lib/api/ai-client";
import { Button } from "@/components/ui/button";
import { Input } from "@/components/ui/input";
import { Textarea } from "@/components/ui/textarea";
import {
  Select,
  SelectContent,
  SelectItem,
  SelectTrigger,
  SelectValue,
} from "@/components/ui/select";
import { Card, CardContent, CardHeader, CardTitle } from "@/components/ui/card";
import { Badge } from "@/components/ui/badge";
import {
  Loader2,
  Sparkles,
  Copy,
  Heart,
  MessageCircle,
  Share,
  ExternalLink,
<<<<<<< HEAD
  Bookmark,
  BookmarkCheck,
  CheckCheck,
=======
  Calendar,
>>>>>>> 4f853a8d
} from "lucide-react";
import { toast } from "sonner";
import { useLinkedInShare } from "@/hooks/useLinkedInShare";
import { ContentScheduler } from "./ContentScheduler";

interface ContentGeneratorProps {
  onContentGenerated?: (content: ContentSuggestion) => void;
  onContentSaved?: (content: ContentSuggestion) => void;
}

export function ContentGenerator({
  onContentGenerated,
  onContentSaved,
}: ContentGeneratorProps) {
  const [isLoading, setIsLoading] = useState(false);
  const [suggestions, setSuggestions] = useState<ContentSuggestion[]>([]);
  const [remainingQuota, setRemainingQuota] = useState<number | null>(null);
  const [subscriptionTier, setSubscriptionTier] = useState<string>("free");

  // Ref for scrolling to generated content
  const generatedContentRef = useRef<HTMLDivElement>(null);

  // LinkedIn sharing hook
  const { shareToLinkedIn, isSharing, checkLinkedInConnection } = useLinkedInShare();

  // Scheduling state
  const [showScheduler, setShowScheduler] = useState(false);
  const [contentToSchedule, setContentToSchedule] = useState<ContentSuggestion | null>(null);
  const [userId, setUserId] = useState<string | null>(null);

  const [formData, setFormData] = useState<ContentGenerationRequest>({
    prompt: "",
    platform: "twitter",
    tone: "professional",
    topic: "",
    use_voice_style: true,
    ignore_tone: false,
  });

  // Get user ID on component mount
  useEffect(() => {
    const getUserId = async () => {
      try {
        const response = await fetch('/api/user/profile');
        if (response.ok) {
          const data = await response.json();
          setUserId(data.user?.id || null);
        }
      } catch (error) {
        console.error('Error getting user ID:', error);
      }
    };

    getUserId();
  }, []);

  // Utility function to scroll to generated content
  const scrollToGeneratedContent = () => {
    if (generatedContentRef.current) {
      generatedContentRef.current.scrollIntoView({
        behavior: 'smooth',
        block: 'start',
        inline: 'nearest'
      });
    }
  };

  const handleGenerate = async () => {
    if (!formData.prompt.trim()) {
      toast.error("Please enter a prompt for content generation");
      return;
    }

    setIsLoading(true);
    try {
      const result = await aiApiClient.generateCustomContent(formData);
      setSuggestions([result.suggestion]);
      setRemainingQuota(result.remaining_quota);
      setSubscriptionTier(result.subscription_tier);

      if (onContentGenerated) {
        onContentGenerated(result.suggestion);
      }

      toast.success("Content generated successfully!");

      // Scroll to generated content after a short delay to ensure DOM is updated
      setTimeout(() => {
        scrollToGeneratedContent();
      }, 100);
    } catch (error) {
      console.error("Content generation error:", error);
      toast.error(
        error instanceof Error ? error.message : "Failed to generate content"
      );
    } finally {
      setIsLoading(false);
    }
  };

  const handleGetSuggestions = async () => {
    setIsLoading(true);
    try {
      const result = await aiApiClient.generateContent({
        prompt: "", // Empty prompt for suggestions
        platform: formData.platform,
        tone: formData.tone,
        topic: formData.topic || undefined,
      });
      setSuggestions(result.suggestions);
      setRemainingQuota(result.remaining_quota);
      setSubscriptionTier(result.subscription_tier);

      toast.success(
        `Generated ${result.suggestions.length} content suggestions!`
      );

      // Scroll to generated content after a short delay to ensure DOM is updated
      setTimeout(() => {
        scrollToGeneratedContent();
      }, 100);
    } catch (error) {
      console.error("Content suggestions error:", error);
      toast.error(
        error instanceof Error ? error.message : "Failed to get suggestions"
      );
    } finally {
      setIsLoading(false);
    }
  };

  const copyToClipboard = async (content: string, suggestionId: string) => {
    try {
      await navigator.clipboard.writeText(content);
      
      // Track the copy action for analytics
      try {
        await aiApiClient.trackContentInteraction(
          suggestionId,
          "copied",
          formData.platform,
          0
        );
      } catch (error) {
        console.error("Error tracking copy:", error);
      }
      
      toast.success("Content copied to clipboard!");
    } catch (error) {
      toast.error("Failed to copy content");
    }
  };

  const handleSaveContent = async (suggestion: ContentSuggestion) => {
    try {
      await aiApiClient.saveContentSuggestion(suggestion.id);
      
      // Update local state
      const updatedSuggestions = suggestions.map(s => 
        s.id === suggestion.id ? { ...s, is_saved: true } : s
      );
      setSuggestions(updatedSuggestions);
      
      // Track the save action for analytics
      try {
        await aiApiClient.trackContentInteraction(
          suggestion.id,
          "saved",
          suggestion.platform,
          suggestion.engagement_score
        );
      } catch (error) {
        console.error("Error tracking save:", error);
      }
      
      // Notify parent component
      if (onContentSaved) {
        onContentSaved({
          ...suggestion,
          is_saved: true,
        });
      }
      
      toast.success("Content saved to your library!");
    } catch (error) {
      console.error("Error saving content:", error);
      toast.error("Failed to save content");
    }
  };

  const handleUnsaveContent = async (suggestion: ContentSuggestion) => {
    try {
      await aiApiClient.unsaveContentSuggestion(suggestion.id);
      
      // Update local state
      const updatedSuggestions = suggestions.map(s => 
        s.id === suggestion.id ? { ...s, is_saved: false } : s
      );
      setSuggestions(updatedSuggestions);
      
      toast.success("Content removed from saved library");
    } catch (error) {
      console.error("Error unsaving content:", error);
      toast.error("Failed to remove content from library");
    }
  };

  const handleMarkAsUsed = async (suggestion: ContentSuggestion) => {
    try {
      await aiApiClient.markContentAsUsed(suggestion.id);
      
      // Update local state
      const updatedSuggestions = suggestions.map(s => 
        s.id === suggestion.id ? { ...s, is_used: true } : s
      );
      setSuggestions(updatedSuggestions);
      
      // Track the used action for analytics
      try {
        await aiApiClient.trackContentInteraction(
          suggestion.id,
          "used",
          suggestion.platform,
          suggestion.engagement_score
        );
      } catch (error) {
        console.error("Error tracking used:", error);
      }
      
      toast.success("Content marked as used!");
    } catch (error) {
      console.error("Error marking content as used:", error);
      toast.error("Failed to mark content as used");
    }
  };

  const getEngagementColor = (score: number) => {
    if (score >= 80) return "text-green-400";
    if (score >= 60) return "text-yellow-400";
    return "text-red-400";
  };

  const handleShareToLinkedIn = async (suggestion: ContentSuggestion) => {
    // Check if LinkedIn is connected
    console.log('Checking LinkedIn connection...');
    const isConnected = await checkLinkedInConnection();
    console.log('LinkedIn connection status:', isConnected);

    if (!isConnected) {
      toast.error("Please connect your LinkedIn account first in Settings");
      return;
    }

    // Share the content
    const result = await shareToLinkedIn({
      content: suggestion.content,
      hashtags: suggestion.hashtags,
      visibility: 'PUBLIC'
    });

    if (result.success && result.share_url) {
      // Mark as used if successfully shared
      await handleMarkAsUsed(suggestion);
      
      // Optionally open the shared post in a new tab
      window.open(result.share_url, '_blank');
    }
  };

  const handleScheduleContent = (suggestion: ContentSuggestion) => {
    if (!userId) {
      toast.error("Please log in to schedule content");
      return;
    }

    setContentToSchedule(suggestion);
    setShowScheduler(true);
  };

  const handleCloseScheduler = () => {
    setShowScheduler(false);
    setContentToSchedule(null);
  };

  return (
    <div className="space-y-6">
      {/* Generation Form */}
      <Card className="glass-card border-emerald-500/20">
        <CardHeader>
          <CardTitle className="flex items-center gap-2 text-theme-primary">
            <Sparkles className="w-5 h-5 text-emerald-500" />
            AI Content Generator
          </CardTitle>
          {remainingQuota !== null && (
            <div className="flex items-center gap-2 text-sm text-theme-secondary">
              <span>Remaining quota: {remainingQuota}</span>
              <Badge variant="outline" className="text-xs">
                {subscriptionTier}
              </Badge>
            </div>
          )}
        </CardHeader>
        <CardContent className="space-y-4">
          <div className="grid grid-cols-1 md:grid-cols-2 gap-4">
            <div className="space-y-2">
              <label className="text-sm font-medium text-theme-primary">
                Platform
              </label>
              <Select
                value={formData.platform}
                onValueChange={(value: any) =>
                  setFormData({ ...formData, platform: value })
                }>
                <SelectTrigger className="glass-input">
                  <SelectValue />
                </SelectTrigger>
                <SelectContent>
                  <SelectItem value="twitter">
                    <span className="flex items-center gap-2">
                      <span>𝕏</span> Twitter/X
                    </span>
                  </SelectItem>
                  <SelectItem value="instagram">
                    <span className="flex items-center gap-2">
                      <span>📷</span> Instagram
                    </span>
                  </SelectItem>
                  <SelectItem value="linkedin">
                    <span className="flex items-center gap-2">
                      <span>💼</span> LinkedIn
                    </span>
                  </SelectItem>
                </SelectContent>
              </Select>
            </div>

            <div className="space-y-2">
              <label className="text-sm font-medium text-theme-primary">
                Tone
              </label>
              <Select
                value={formData.tone}
                onValueChange={(value: any) =>
                  setFormData({ ...formData, tone: value })
                }>
                <SelectTrigger className="glass-input">
                  <SelectValue />
                </SelectTrigger>
                <SelectContent>
                  <SelectItem value="professional">Professional</SelectItem>
                  <SelectItem value="casual">Casual</SelectItem>
                  <SelectItem value="humorous">Humorous</SelectItem>
                  <SelectItem value="inspirational">Inspirational</SelectItem>
                  <SelectItem value="educational">Educational</SelectItem>
                </SelectContent>
              </Select>
            </div>
          </div>

          <div className="space-y-2">
            <label className="text-sm font-medium text-theme-primary">
              Topic (Optional)
            </label>
            <Input
              placeholder="e.g., AI in marketing, productivity tips, industry trends..."
              value={formData.topic}
              onChange={(e) =>
                setFormData({ ...formData, topic: e.target.value })
              }
              className="glass-input"
            />
          </div>

          <div className="space-y-2">
            <label className="text-sm font-medium text-theme-primary">
              Custom Prompt
            </label>
            <Textarea
              placeholder="Describe the content you want to generate..."
              value={formData.prompt}
              onChange={(e) =>
                setFormData({ ...formData, prompt: e.target.value })
              }
              className="glass-input min-h-[100px]"
            />
          </div>

          {/* Voice & Style Options */}
          <div className="space-y-4 p-4 bg-theme-surface rounded-lg border border-emerald-500/20">
            <h4 className="font-medium text-theme-primary">
              Voice & Style Options
            </h4>

            <div className="flex items-center space-x-4">
              <label className="flex items-center space-x-2">
                <input
                  type="checkbox"
                  checked={formData.use_voice_style}
                  onChange={(e) =>
                    setFormData({
                      ...formData,
                      use_voice_style: e.target.checked,
                    })
                  }
                  className="rounded border-emerald-500/30 bg-theme-surface text-emerald-500 focus:ring-emerald-500"
                />
                <span className="text-sm text-theme-secondary">
                  Use my voice & style
                </span>
              </label>

              <label className="flex items-center space-x-2">
                <input
                  type="checkbox"
                  checked={formData.ignore_tone}
                  onChange={(e) =>
                    setFormData({ ...formData, ignore_tone: e.target.checked })
                  }
                  className="rounded border-emerald-500/30 bg-theme-surface text-emerald-500 focus:ring-emerald-500"
                />
                <span className="text-sm text-theme-secondary">
                  Ignore tone setting (use only my voice)
                </span>
              </label>
            </div>

            <p className="text-xs text-theme-muted">
              {formData.use_voice_style
                ? formData.ignore_tone
                  ? "Content will be generated using only your personal voice and style, ignoring the tone setting above."
                  : "Content will be generated using your personal voice and style combined with the selected tone."
                : "Content will be generated using the selected tone without your personal voice and style."}
            </p>
          </div>

          <div className="flex gap-3">
            <Button
              onClick={handleGenerate}
              disabled={isLoading || !formData.prompt.trim()}
              className="flex-1 bg-emerald-500 hover:bg-emerald-600 text-white">
              {isLoading ? (
                <Loader2 className="w-4 h-4 animate-spin mr-2" />
              ) : (
                <Sparkles className="w-4 h-4 mr-2" />
              )}
              Generate Custom Content
            </Button>

            <Button
              onClick={handleGetSuggestions}
              disabled={isLoading}
              variant="outline"
              className="border-emerald-500/50 text-emerald-500 hover:bg-emerald-500/10">
              {isLoading ? (
                <Loader2 className="w-4 h-4 animate-spin mr-2" />
              ) : (
                <Sparkles className="w-4 h-4 mr-2" />
              )}
              Get Suggestions
            </Button>
          </div>
        </CardContent>
      </Card>

      {/* Generated Content */}
      {suggestions.length > 0 && (
        <div ref={generatedContentRef} className="space-y-4">
          <h3 className="text-lg font-semibold text-theme-primary">
            Generated Content
          </h3>
          <div className="grid gap-4">
            {suggestions.map((suggestion) => (
              <Card
                key={suggestion.id}
                className="glass-card border-emerald-500/20">
                <CardContent className="p-6">
                  <div className="flex items-start justify-between mb-4">
                    <div className="flex items-center gap-2">
                      <span className="text-lg">
                        {getPlatformIcon(suggestion.platform || "twitter")}
                      </span>
                      <span
                        className={`font-medium ${getPlatformColor(
                          suggestion.platform || "twitter"
                        )}`}>
                        {formatPlatformName(suggestion.platform || "twitter")}
                      </span>
                      {suggestion.is_saved && (
                        <Badge variant="secondary" className="text-xs bg-green-500/20 text-green-400">
                          Saved
                        </Badge>
                      )}
                      {suggestion.is_used && (
                        <Badge variant="secondary" className="text-xs bg-blue-500/20 text-blue-400">
                          Used
                        </Badge>
                      )}
                    </div>
                    <div className="flex items-center gap-2">
                      <span
                        className={`text-sm font-medium ${getEngagementColor(
                          suggestion.engagement_score
                        )}`}>
                        {suggestion.engagement_score}% engagement
                      </span>
                      <div className="flex items-center gap-1">
                        <Button
                          size="sm"
                          variant="ghost"
<<<<<<< HEAD
                          onClick={() => copyToClipboard(suggestion.content, suggestion.id)}
                          className="text-theme-secondary hover:text-theme-primary">
                          <Copy className="w-4 h-4" />
                        </Button>
                        {suggestion.is_saved ? (
                          <Button
                            size="sm"
                            variant="ghost"
                            onClick={() => handleUnsaveContent(suggestion)}
                            className="text-emerald-500 hover:text-emerald-600">
                            <BookmarkCheck className="w-4 h-4" />
                          </Button>
                        ) : (
                          <Button
                            size="sm"
                            variant="ghost"
                            onClick={() => handleSaveContent(suggestion)}
                            className="text-theme-secondary hover:text-emerald-500">
                            <Bookmark className="w-4 h-4" />
                          </Button>
                        )}
                        {!suggestion.is_used && (
                          <Button
                            size="sm"
                            variant="ghost"
                            onClick={() => handleMarkAsUsed(suggestion)}
                            className="text-theme-secondary hover:text-blue-500">
                            <CheckCheck className="w-4 h-4" />
                          </Button>
                        )}
=======
                          onClick={() => copyToClipboard(suggestion.content)}
                          className="text-theme-secondary hover:text-theme-primary"
                          title="Copy to clipboard">
                          <Copy className="w-4 h-4" />
                        </Button>
                        <Button
                          size="sm"
                          variant="ghost"
                          onClick={() => handleScheduleContent(suggestion)}
                          className="text-theme-secondary hover:text-theme-primary"
                          title="Schedule content">
                          <Calendar className="w-4 h-4" />
                        </Button>
>>>>>>> 4f853a8d
                      </div>
                    </div>
                  </div>

                  <div className="text-theme-primary mb-4 leading-relaxed whitespace-pre-line">
                    {suggestion.content}
                  </div>

                  {suggestion.hashtags.length > 0 && (
                    <div className="flex flex-wrap gap-2 mb-4">
                      {suggestion.hashtags.map((hashtag, index) => (
                        <Badge
                          key={index}
                          variant="secondary"
                          className="text-xs">
                          {hashtag}
                        </Badge>
                      ))}
                    </div>
                  )}

                  {/* LinkedIn Share Button */}
                  {(suggestion.platform === "linkedin" || !suggestion.platform) && (
                    <div className="mb-4">
                      <Button
                        onClick={() => handleShareToLinkedIn(suggestion)}
                        disabled={isSharing}
                        className="bg-blue-600 hover:bg-blue-700 text-white">
                        {isSharing ? (
                          <Loader2 className="w-4 h-4 animate-spin mr-2" />
                        ) : (
                          <ExternalLink className="w-4 h-4 mr-2" />
                        )}
                        Share on LinkedIn
                      </Button>
                    </div>
                  )}

                  <div className="flex items-center gap-4 text-sm text-theme-secondary">
                    <span className="flex items-center gap-1">
                      <Heart className="w-4 h-4" />
                      Predicted engagement
                    </span>
                    <span className="flex items-center gap-1">
                      <MessageCircle className="w-4 h-4" />
                      {suggestion.platform === "twitter"
                        ? "Replies"
                        : "Comments"}
                    </span>
                    <span className="flex items-center gap-1">
                      <Share className="w-4 h-4" />
                      Shares
                    </span>
                  </div>
                </CardContent>
              </Card>
            ))}
          </div>
        </div>
      )}

      {/* Content Scheduler Modal */}
      {showScheduler && contentToSchedule && userId && (
        <ContentScheduler
          isOpen={showScheduler}
          onClose={handleCloseScheduler}
          content={contentToSchedule}
          userId={userId}
        />
      )}
    </div>
  );
}<|MERGE_RESOLUTION|>--- conflicted
+++ resolved
@@ -28,13 +28,10 @@
   MessageCircle,
   Share,
   ExternalLink,
-<<<<<<< HEAD
   Bookmark,
   BookmarkCheck,
   CheckCheck,
-=======
   Calendar,
->>>>>>> 4f853a8d
 } from "lucide-react";
 import { toast } from "sonner";
 import { useLinkedInShare } from "@/hooks/useLinkedInShare";
@@ -58,11 +55,13 @@
   const generatedContentRef = useRef<HTMLDivElement>(null);
 
   // LinkedIn sharing hook
-  const { shareToLinkedIn, isSharing, checkLinkedInConnection } = useLinkedInShare();
+  const { shareToLinkedIn, isSharing, checkLinkedInConnection } =
+    useLinkedInShare();
 
   // Scheduling state
   const [showScheduler, setShowScheduler] = useState(false);
-  const [contentToSchedule, setContentToSchedule] = useState<ContentSuggestion | null>(null);
+  const [contentToSchedule, setContentToSchedule] =
+    useState<ContentSuggestion | null>(null);
   const [userId, setUserId] = useState<string | null>(null);
 
   const [formData, setFormData] = useState<ContentGenerationRequest>({
@@ -78,13 +77,13 @@
   useEffect(() => {
     const getUserId = async () => {
       try {
-        const response = await fetch('/api/user/profile');
+        const response = await fetch("/api/user/profile");
         if (response.ok) {
           const data = await response.json();
           setUserId(data.user?.id || null);
         }
       } catch (error) {
-        console.error('Error getting user ID:', error);
+        console.error("Error getting user ID:", error);
       }
     };
 
@@ -95,9 +94,9 @@
   const scrollToGeneratedContent = () => {
     if (generatedContentRef.current) {
       generatedContentRef.current.scrollIntoView({
-        behavior: 'smooth',
-        block: 'start',
-        inline: 'nearest'
+        behavior: "smooth",
+        block: "start",
+        inline: "nearest",
       });
     }
   };
@@ -169,7 +168,7 @@
   const copyToClipboard = async (content: string, suggestionId: string) => {
     try {
       await navigator.clipboard.writeText(content);
-      
+
       // Track the copy action for analytics
       try {
         await aiApiClient.trackContentInteraction(
@@ -181,7 +180,7 @@
       } catch (error) {
         console.error("Error tracking copy:", error);
       }
-      
+
       toast.success("Content copied to clipboard!");
     } catch (error) {
       toast.error("Failed to copy content");
@@ -191,13 +190,13 @@
   const handleSaveContent = async (suggestion: ContentSuggestion) => {
     try {
       await aiApiClient.saveContentSuggestion(suggestion.id);
-      
+
       // Update local state
-      const updatedSuggestions = suggestions.map(s => 
+      const updatedSuggestions = suggestions.map((s) =>
         s.id === suggestion.id ? { ...s, is_saved: true } : s
       );
       setSuggestions(updatedSuggestions);
-      
+
       // Track the save action for analytics
       try {
         await aiApiClient.trackContentInteraction(
@@ -209,7 +208,7 @@
       } catch (error) {
         console.error("Error tracking save:", error);
       }
-      
+
       // Notify parent component
       if (onContentSaved) {
         onContentSaved({
@@ -217,7 +216,7 @@
           is_saved: true,
         });
       }
-      
+
       toast.success("Content saved to your library!");
     } catch (error) {
       console.error("Error saving content:", error);
@@ -228,13 +227,13 @@
   const handleUnsaveContent = async (suggestion: ContentSuggestion) => {
     try {
       await aiApiClient.unsaveContentSuggestion(suggestion.id);
-      
+
       // Update local state
-      const updatedSuggestions = suggestions.map(s => 
+      const updatedSuggestions = suggestions.map((s) =>
         s.id === suggestion.id ? { ...s, is_saved: false } : s
       );
       setSuggestions(updatedSuggestions);
-      
+
       toast.success("Content removed from saved library");
     } catch (error) {
       console.error("Error unsaving content:", error);
@@ -245,13 +244,13 @@
   const handleMarkAsUsed = async (suggestion: ContentSuggestion) => {
     try {
       await aiApiClient.markContentAsUsed(suggestion.id);
-      
+
       // Update local state
-      const updatedSuggestions = suggestions.map(s => 
+      const updatedSuggestions = suggestions.map((s) =>
         s.id === suggestion.id ? { ...s, is_used: true } : s
       );
       setSuggestions(updatedSuggestions);
-      
+
       // Track the used action for analytics
       try {
         await aiApiClient.trackContentInteraction(
@@ -263,7 +262,7 @@
       } catch (error) {
         console.error("Error tracking used:", error);
       }
-      
+
       toast.success("Content marked as used!");
     } catch (error) {
       console.error("Error marking content as used:", error);
@@ -279,9 +278,9 @@
 
   const handleShareToLinkedIn = async (suggestion: ContentSuggestion) => {
     // Check if LinkedIn is connected
-    console.log('Checking LinkedIn connection...');
+    console.log("Checking LinkedIn connection...");
     const isConnected = await checkLinkedInConnection();
-    console.log('LinkedIn connection status:', isConnected);
+    console.log("LinkedIn connection status:", isConnected);
 
     if (!isConnected) {
       toast.error("Please connect your LinkedIn account first in Settings");
@@ -292,15 +291,15 @@
     const result = await shareToLinkedIn({
       content: suggestion.content,
       hashtags: suggestion.hashtags,
-      visibility: 'PUBLIC'
+      visibility: "PUBLIC",
     });
 
     if (result.success && result.share_url) {
       // Mark as used if successfully shared
       await handleMarkAsUsed(suggestion);
-      
+
       // Optionally open the shared post in a new tab
-      window.open(result.share_url, '_blank');
+      window.open(result.share_url, "_blank");
     }
   };
 
@@ -523,12 +522,16 @@
                         {formatPlatformName(suggestion.platform || "twitter")}
                       </span>
                       {suggestion.is_saved && (
-                        <Badge variant="secondary" className="text-xs bg-green-500/20 text-green-400">
+                        <Badge
+                          variant="secondary"
+                          className="text-xs bg-green-500/20 text-green-400">
                           Saved
                         </Badge>
                       )}
                       {suggestion.is_used && (
-                        <Badge variant="secondary" className="text-xs bg-blue-500/20 text-blue-400">
+                        <Badge
+                          variant="secondary"
+                          className="text-xs bg-blue-500/20 text-blue-400">
                           Used
                         </Badge>
                       )}
@@ -544,9 +547,11 @@
                         <Button
                           size="sm"
                           variant="ghost"
-<<<<<<< HEAD
-                          onClick={() => copyToClipboard(suggestion.content, suggestion.id)}
-                          className="text-theme-secondary hover:text-theme-primary">
+                          onClick={() =>
+                            copyToClipboard(suggestion.content, suggestion.id)
+                          }
+                          className="text-theme-secondary hover:text-theme-primary"
+                          title="Copy to clipboard">
                           <Copy className="w-4 h-4" />
                         </Button>
                         {suggestion.is_saved ? (
@@ -554,7 +559,8 @@
                             size="sm"
                             variant="ghost"
                             onClick={() => handleUnsaveContent(suggestion)}
-                            className="text-emerald-500 hover:text-emerald-600">
+                            className="text-emerald-500 hover:text-emerald-600"
+                            title="Remove from saved">
                             <BookmarkCheck className="w-4 h-4" />
                           </Button>
                         ) : (
@@ -562,7 +568,8 @@
                             size="sm"
                             variant="ghost"
                             onClick={() => handleSaveContent(suggestion)}
-                            className="text-theme-secondary hover:text-emerald-500">
+                            className="text-theme-secondary hover:text-emerald-500"
+                            title="Save content">
                             <Bookmark className="w-4 h-4" />
                           </Button>
                         )}
@@ -571,16 +578,11 @@
                             size="sm"
                             variant="ghost"
                             onClick={() => handleMarkAsUsed(suggestion)}
-                            className="text-theme-secondary hover:text-blue-500">
+                            className="text-theme-secondary hover:text-blue-500"
+                            title="Mark as used">
                             <CheckCheck className="w-4 h-4" />
                           </Button>
                         )}
-=======
-                          onClick={() => copyToClipboard(suggestion.content)}
-                          className="text-theme-secondary hover:text-theme-primary"
-                          title="Copy to clipboard">
-                          <Copy className="w-4 h-4" />
-                        </Button>
                         <Button
                           size="sm"
                           variant="ghost"
@@ -589,7 +591,6 @@
                           title="Schedule content">
                           <Calendar className="w-4 h-4" />
                         </Button>
->>>>>>> 4f853a8d
                       </div>
                     </div>
                   </div>
@@ -612,7 +613,8 @@
                   )}
 
                   {/* LinkedIn Share Button */}
-                  {(suggestion.platform === "linkedin" || !suggestion.platform) && (
+                  {(suggestion.platform === "linkedin" ||
+                    !suggestion.platform) && (
                     <div className="mb-4">
                       <Button
                         onClick={() => handleShareToLinkedIn(suggestion)}
